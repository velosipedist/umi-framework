--- conflicted
+++ resolved
@@ -10,7 +10,7 @@
 namespace utest\validation\func;
 
 use umi\route\IRouter;
-use umi\route\toolbox\factory\RouterFactory;
+use umi\route\toolbox\factory\RouteFactory;
 use utest\TestCase;
 
 /**
@@ -25,20 +25,9 @@
 
     public function setUpFixtures()
     {
-<<<<<<< HEAD
-        /**
-         * @var IRouteTools $routeTools
-         */
-        $routeTools = $this->getTestToolkit()
-            ->getToolbox(IRouteTools::ALIAS);
-
-        $this->router = $routeTools->getRouteFactory()
-            ->createRouter(require 'routes.php');
-=======
-        $routerFactory = new RouterFactory();
-        $this->resolveOptionalDependencies($routerFactory);
-        $this->router = $routerFactory->createRouter(require 'routes.php');
->>>>>>> 8f025ea3
+        $routeFactory = new RouteFactory();
+        $this->resolveOptionalDependencies($routeFactory);
+        $this->router = $routeFactory->createRouter(require 'routes.php');
     }
 
     public function testMatch()
