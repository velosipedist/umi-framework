--- conflicted
+++ resolved
@@ -10,14 +10,8 @@
 namespace umi\route\toolbox;
 
 use umi\route\IRouteAware;
-<<<<<<< HEAD
+use umi\toolkit\toolbox\IToolbox;
 use umi\route\IRouteFactory;
-=======
-use umi\route\IRouterFactory;
-use umi\route\type\factory\IRouteFactory;
-use umi\route\type\factory\IRouteFactoryAware;
-use umi\toolkit\toolbox\IToolbox;
->>>>>>> 8f025ea3
 use umi\toolkit\toolbox\TToolbox;
 
 /**
@@ -25,14 +19,11 @@
  */
 class RouteTools implements IToolbox
 {
-<<<<<<< HEAD
-=======
     /**
      * Имя набора инструментов
      */
     const NAME = 'route';
 
->>>>>>> 8f025ea3
     use TToolbox;
 
     /**
@@ -63,23 +54,10 @@
     }
 
     /**
-     * Возвращает фабрику для создания маршрутизатора.
-     * @return IRouterFactory
-     */
-<<<<<<< HEAD
-    public function getRouteFactory()
-=======
-    protected function getRouterFactory()
-    {
-        return $this->getFactory('router');
-    }
-
-    /**
      * Возвращает фабрику правил маршрутизатора.
      * @return IRouteFactory
      */
     protected function getRouteFactory()
->>>>>>> 8f025ea3
     {
         return $this->getFactory('route');
     }
